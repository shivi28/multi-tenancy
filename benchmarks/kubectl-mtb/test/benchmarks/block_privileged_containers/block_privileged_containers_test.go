package blockprivilegedcontainers

import (
	"context"
	"fmt"
<<<<<<< HEAD
	apiextensionspkg "k8s.io/apiextensions-apiserver/pkg/client/clientset/clientset"
=======
	"time"

	"log"
	"os"
	"testing"

>>>>>>> d13b382a
	"github.com/onsi/gomega"
	v1 "k8s.io/api/rbac/v1"
	apiextensionspkg "k8s.io/apiextensions-apiserver/pkg/client/clientset/clientset"
	metav1 "k8s.io/apimachinery/pkg/apis/meta/v1"
	"k8s.io/cli-runtime/pkg/genericclioptions"
	"k8s.io/client-go/kubernetes"
	"k8s.io/client-go/rest"
	podutil "k8s.io/kubernetes/test/e2e/framework/pod"
	"sigs.k8s.io/multi-tenancy/benchmarks/kubectl-mtb/test/utils/unittestutils"
)

var testClient *unittestutils.TestClient
var crdPath = "https://github.com/nirmata/kyverno/raw/master/definitions/install.yaml"
var	policyPath = "/home/phoenix/yaml-files/kyverno/disallow_privileged_containers.yaml"
var tenantConfig *rest.Config
var tenantClient *kubernetes.Clientset
var tenantNamespace = "tenant1admin"
var serviceAccount = "t1-admin1"

type TestFunction func(t *testing.T) (bool, bool)

func TestMain(m *testing.M) {

	kind := &unittestutils.KindCluster{}
	setUp := func() error {
		err := kind.CreateCluster()
		kubecfgFlags := genericclioptions.NewConfigFlags(false)

		// create the K8s clientSet
		cfg, err := kubecfgFlags.ToRESTConfig()
		k8sClient, err := kubernetes.NewForConfig(cfg)

		if err != nil {
			return err
		}
		rest := k8sClient.CoreV1().RESTClient()
		var apiExtensions *apiextensionspkg.Clientset
		apiExtensions, err = apiextensionspkg.NewForConfig(cfg)
		testClient = unittestutils.TestNewClient("unittests", k8sClient, apiExtensions, rest, cfg)
		tenantConfig := testClient.Config
		tenantConfig.Impersonate.UserName = "system:serviceaccount:default:t1-admin1"
		tenantClient, _ = kubernetes.NewForConfig(tenantConfig)
		err = testClient.CreatePolicy(crdPath)
		if err != nil {
			fmt.Println(err.Error())
		}
		return err
	}
	//exec setUp function
	err := setUp()

	if err != nil {
		log.Print(err.Error())
		os.Exit(1)
	}

	// exec test and this returns an exit code to pass to os
	retCode := m.Run()

	tearDown := func() error {
		err := kind.DeleteCluster()
		return err
	}
	// exec tearDown function
	err = tearDown()
	if err != nil {
		log.Print(err.Error())

	}

	os.Exit(retCode)
}

func testCreateTenants(t *testing.T, g *gomega.GomegaWithT, namespace string, serviceAcc string) {
	err := unittestutils.CreateCrds()
	fmt.Println("Creating tenants")
	unittestutils.CreateTenant(t, g, namespace, serviceAcc)
	if err != nil {
		t.Error(err.Error())
	}
}

func TestBenchmark(t *testing.T) {
	g := gomega.NewGomegaWithT(t)
	testClient.Namespace = tenantNamespace
	testClient.ServiceAccount = serviceAccount
	// test to create tenants
	testCreateTenants(t, g, tenantNamespace, serviceAccount)
	tests := []struct {
		testName     string
		testFunction TestFunction
		preRun       bool
		run          bool
	}{
		{
			testName:     "TestPreRunWithoutRole",
			testFunction: testPreRunWithoutRole,
			preRun:       false,
			run:          false,
		},
		{
			testName:     "TestPreRunWithRole",
			testFunction: testPreRunWithRole,
			preRun:       true,
			run:          false,
		},
		{
			testName:     "TestRunWithPolicy",
			testFunction: testRunWithPolicy,
			preRun:       true,
			run:          true,
		},
	}

	for _, tc := range tests {
		fmt.Println("Running test: ", tc.testName)
		preRun, run := tc.testFunction(t)
		g.Expect(preRun).To(gomega.Equal(tc.preRun))
		g.Expect(run).To(gomega.Equal(tc.run))
	}
}

func testPreRunWithoutRole(t *testing.T) (preRun bool, run bool) {
	
	err := b.PreRun(testClient.Namespace, testClient.K8sClient, tenantClient)
	if err != nil {
		return false, false
	}
	return true, false

}

func testPreRunWithRole(t *testing.T) (preRun bool, run bool) {
	policies := []v1.PolicyRule{
		{
			Verbs:           []string{"get", "list", "watch", "create", "update", "patch", "delete"},
			APIGroups:       []string{""},
			Resources:       []string{"pods"},
			ResourceNames:   nil,
			NonResourceURLs: nil,
		},

	}

	createdRole, err := testClient.CreateRole( "pod-role", policies)
	if err != nil {
		fmt.Println(err.Error())
	}

	_, err = testClient.CreateRoleBinding(createdRole)
	if err != nil {
		fmt.Println(err.Error())
	}

	err = b.PreRun(testClient.Namespace, testClient.K8sClient, tenantClient)
	if err != nil {
		t.Logf(err.Error())
		return false, false
<<<<<<< HEAD
	} else {
		err = b.Run(testClient.Namespace, testClient.K8sClient, tenantClient)
		if err != nil {
			t.Logf(err.Error())
			return true, false
		}
=======
	} 
	if err = b.Run(testClient.Namespace, testClient.K8sClient, tenantClient);  err != nil {
		return true, false
>>>>>>> d13b382a
	}
	return true, true
}

func testRunWithPolicy(t *testing.T) (preRun bool, run bool) {
<<<<<<< HEAD
	policyPath := unittestutils.ClusterPolicy
	crdPath := "https://github.com/nirmata/kyverno/raw/master/definitions/install.yaml"

	paths := []string{crdPath, policyPath}

	for _, p := range paths {

		err := testClient.CreatePolicy(p)
		if err != nil {
			t.Logf(err.Error())
			return false, false
=======
	err := testClient.CreatePolicy(policyPath)
	if err != nil {
		fmt.Println(err.Error())
		return false, false
	}
	
	podsList, err := testClient.Kubernetes.CoreV1().Pods("kyverno").List(context.TODO(), metav1.ListOptions{})
	if err != nil {
		fmt.Println(err.Error())
	}
	podNames := []string{podsList.Items[0].ObjectMeta.Name}
	for {
		if podutil.CheckPodsRunningReady(testClient.Kubernetes,"kyverno", podNames, 200*time.Second) {
			break;
>>>>>>> d13b382a
		}
		time.Sleep(1 * time.Second)
	}

<<<<<<< HEAD
	createdRole, err := testClient.CreateRole()
	_, err = testClient.CreateRoleBinding(createdRole)
	if err != nil {
		t.Logf(err.Error())
	}
	t.Logf("Roles are created")

	tenantConfig := testClient.Config
	tenantConfig.Impersonate.UserName = "system:serviceaccount:default:t1-admin1"
	tenantClient, _ := kubernetes.NewForConfig(tenantConfig)

=======
>>>>>>> d13b382a
	err = b.PreRun(testClient.Namespace, testClient.K8sClient, tenantClient)
	if err != nil {
		fmt.Println(err.Error())
		return false, false
<<<<<<< HEAD
	} else {
		err = b.Run(testClient.Namespace, testClient.K8sClient, tenantClient)
		if err != nil {
			fmt.Println(err.Error())
			return true, false
		}
=======
	} 
	if err = b.Run(testClient.Namespace, testClient.K8sClient, tenantClient);  err != nil {
		fmt.Println(err.Error())
		return true, false
>>>>>>> d13b382a
	}
	return true, true
}<|MERGE_RESOLUTION|>--- conflicted
+++ resolved
@@ -3,16 +3,12 @@
 import (
 	"context"
 	"fmt"
-<<<<<<< HEAD
-	apiextensionspkg "k8s.io/apiextensions-apiserver/pkg/client/clientset/clientset"
-=======
 	"time"
 
 	"log"
 	"os"
 	"testing"
 
->>>>>>> d13b382a
 	"github.com/onsi/gomega"
 	v1 "k8s.io/api/rbac/v1"
 	apiextensionspkg "k8s.io/apiextensions-apiserver/pkg/client/clientset/clientset"
@@ -26,7 +22,7 @@
 
 var testClient *unittestutils.TestClient
 var crdPath = "https://github.com/nirmata/kyverno/raw/master/definitions/install.yaml"
-var	policyPath = "/home/phoenix/yaml-files/kyverno/disallow_privileged_containers.yaml"
+var policyPath = "/home/phoenix/yaml-files/kyverno/disallow_privileged_containers.yaml"
 var tenantConfig *rest.Config
 var tenantClient *kubernetes.Clientset
 var tenantNamespace = "tenant1admin"
@@ -136,7 +132,7 @@
 }
 
 func testPreRunWithoutRole(t *testing.T) (preRun bool, run bool) {
-	
+
 	err := b.PreRun(testClient.Namespace, testClient.K8sClient, tenantClient)
 	if err != nil {
 		return false, false
@@ -154,10 +150,9 @@
 			ResourceNames:   nil,
 			NonResourceURLs: nil,
 		},
-
-	}
-
-	createdRole, err := testClient.CreateRole( "pod-role", policies)
+	}
+
+	createdRole, err := testClient.CreateRole("pod-role", policies)
 	if err != nil {
 		fmt.Println(err.Error())
 	}
@@ -171,86 +166,40 @@
 	if err != nil {
 		t.Logf(err.Error())
 		return false, false
-<<<<<<< HEAD
-	} else {
-		err = b.Run(testClient.Namespace, testClient.K8sClient, tenantClient)
-		if err != nil {
-			t.Logf(err.Error())
-			return true, false
-		}
-=======
-	} 
-	if err = b.Run(testClient.Namespace, testClient.K8sClient, tenantClient);  err != nil {
+	}
+	if err = b.Run(testClient.Namespace, testClient.K8sClient, tenantClient); err != nil {
 		return true, false
->>>>>>> d13b382a
 	}
 	return true, true
 }
 
 func testRunWithPolicy(t *testing.T) (preRun bool, run bool) {
-<<<<<<< HEAD
-	policyPath := unittestutils.ClusterPolicy
-	crdPath := "https://github.com/nirmata/kyverno/raw/master/definitions/install.yaml"
-
-	paths := []string{crdPath, policyPath}
-
-	for _, p := range paths {
-
-		err := testClient.CreatePolicy(p)
-		if err != nil {
-			t.Logf(err.Error())
-			return false, false
-=======
 	err := testClient.CreatePolicy(policyPath)
 	if err != nil {
 		fmt.Println(err.Error())
 		return false, false
 	}
-	
+
 	podsList, err := testClient.Kubernetes.CoreV1().Pods("kyverno").List(context.TODO(), metav1.ListOptions{})
 	if err != nil {
 		fmt.Println(err.Error())
 	}
 	podNames := []string{podsList.Items[0].ObjectMeta.Name}
 	for {
-		if podutil.CheckPodsRunningReady(testClient.Kubernetes,"kyverno", podNames, 200*time.Second) {
-			break;
->>>>>>> d13b382a
+		if podutil.CheckPodsRunningReady(testClient.Kubernetes, "kyverno", podNames, 200*time.Second) {
+			break
 		}
 		time.Sleep(1 * time.Second)
 	}
 
-<<<<<<< HEAD
-	createdRole, err := testClient.CreateRole()
-	_, err = testClient.CreateRoleBinding(createdRole)
-	if err != nil {
-		t.Logf(err.Error())
-	}
-	t.Logf("Roles are created")
-
-	tenantConfig := testClient.Config
-	tenantConfig.Impersonate.UserName = "system:serviceaccount:default:t1-admin1"
-	tenantClient, _ := kubernetes.NewForConfig(tenantConfig)
-
-=======
->>>>>>> d13b382a
 	err = b.PreRun(testClient.Namespace, testClient.K8sClient, tenantClient)
 	if err != nil {
 		fmt.Println(err.Error())
 		return false, false
-<<<<<<< HEAD
-	} else {
-		err = b.Run(testClient.Namespace, testClient.K8sClient, tenantClient)
-		if err != nil {
-			fmt.Println(err.Error())
-			return true, false
-		}
-=======
-	} 
-	if err = b.Run(testClient.Namespace, testClient.K8sClient, tenantClient);  err != nil {
+	}
+	if err = b.Run(testClient.Namespace, testClient.K8sClient, tenantClient); err != nil {
 		fmt.Println(err.Error())
 		return true, false
->>>>>>> d13b382a
 	}
 	return true, true
 }