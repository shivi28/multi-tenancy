/*

Licensed under the Apache License, Version 2.0 (the "License");
you may not use this file except in compliance with the License.
You may obtain a copy of the License at

    http://www.apache.org/licenses/LICENSE-2.0

Unless required by applicable law or agreed to in writing, software
distributed under the License is distributed on an "AS IS" BASIS,
WITHOUT WARRANTIES OR CONDITIONS OF ANY KIND, either express or implied.
See the License for the specific language governing permissions and
limitations under the License.
*/

package controllers

import (
	"context"
	"fmt"
	"reflect"
	"strings"

	"github.com/go-logr/logr"
	"k8s.io/apimachinery/pkg/api/errors"
	"k8s.io/apimachinery/pkg/apis/meta/v1/unstructured"
	"k8s.io/apimachinery/pkg/runtime/schema"
	"k8s.io/apimachinery/pkg/types"
	ctrl "sigs.k8s.io/controller-runtime"
	"sigs.k8s.io/controller-runtime/pkg/client"

	api "github.com/kubernetes-sigs/multi-tenancy/incubator/hnc/api/v1alpha1"
	"github.com/kubernetes-sigs/multi-tenancy/incubator/hnc/pkg/forest"
)

// ObjectReconciler reconciles generic propagated objects. You must create one for each
// group/version/kind that needs to be propagated and set its `GVK` field appropriately.
type ObjectReconciler struct {
	client.Client
	Log logr.Logger

	// Forest is the in-memory forest managed by the HierarchyReconciler.
	Forest *forest.Forest

	// GVK is the group/version/kind handled by this reconciler.
	GVK schema.GroupVersionKind
}

// +kubebuilder:rbac:groups=*,resources=*,verbs=get;list;watch;create;update;patch;delete

func (r *ObjectReconciler) Reconcile(req ctrl.Request) (ctrl.Result, error) {
	resp := ctrl.Result{}
	ctx := context.Background()
	log := r.Log.WithValues("trigger", req.NamespacedName)

	// Read the object; if it's missing, assume it's been deleted. If we miss a deletion,
	// hopefully SyncNamespace will pick up on it.
	inst := &unstructured.Unstructured{}
	inst.SetGroupVersionKind(r.GVK)
	if err := r.Get(ctx, req.NamespacedName, inst); err != nil {
		if !errors.IsNotFound(err) {
			log.Info("Couldn't read")
			return resp, err
		}

		return resp, r.onDelete(ctx, log, req.NamespacedName)
	}

	// If it's about to be deleted, do nothing, just wait for it to be actually deleted.
	if !inst.GetDeletionTimestamp().IsZero() {
		log.Info("Will soon be deleted")
		return resp, nil
	}

	// Handle any changes.
	return resp, r.update(ctx, log, inst)
}

// SyncNamespace can be called manually by the HierarchyReconciler when the hierarchy changes
// to force a full refresh of all objects (of the given GVK) in this namespace. It's probably wildly
// slow and inefficient.
func (r *ObjectReconciler) SyncNamespace(ctx context.Context, log logr.Logger, ns string) error {
	log = log.WithValues("gvk", r.GVK)
	ul := &unstructured.UnstructuredList{}
	ul.SetGroupVersionKind(r.GVK)
	if err := r.List(ctx, ul, client.InNamespace(ns)); err != nil {
		log.Error(err, "Couldn't list objects")
		return err
	}
	// TODO: parallelize.
	for _, inst := range ul.Items {
		if err := r.update(ctx, log.WithValues("object", inst.GetName()), &inst); err != nil {
			return err
		}
	}
	return nil
}

// update deletes this object if it's an obsolete copy, and otherwise ensures it's been propagated
// to any child namespaces.
func (r *ObjectReconciler) update(ctx context.Context, log logr.Logger, inst *unstructured.Unstructured) error {
	// If for some reason this has been called on an object that isn't namespaced, let's generate some
	// logspam!
	if inst.GetNamespace() == "" {
		for i := 0; i < 100; i++ {
			log.Info("Non-namespaced object!!!")
		}
		return nil
	}

	// Make sure this object is correct and supposed to propagate. If not, delete it.
	srcInst, err := r.getSourceInst(ctx, log, inst)
	if err != nil {
		return err
	}

	dests, good := r.syncWithForest(ctx, log, inst, srcInst)
	if !good {
		return r.Delete(ctx, inst)
	}

	// Make sure this gets propagated to any children that exist
	return r.propagate(ctx, log, inst, dests)
}

// syncWithForest syncs the object instance with the in-memory forest. This is the only place we
// should lock the forest, so this fn needs to return everything relevant for the rest of the
// reconciler. This fn shouldn't contact the apiserver since that's a slow operation and everything
// will block on the lock being held. It returns true if the object instance is good and shouldn't
// be deleted. It will also return a list of destinations for propagation.
func (r *ObjectReconciler) syncWithForest(ctx context.Context, log logr.Logger, inst, srcInst *unstructured.Unstructured) ([]string, bool) {
	r.Forest.Lock()
	defer r.Forest.Unlock()

	// If srcInst isn't an ancestor of inst anymore, it should be deleted
	if !r.hasCorrectAncestry(ctx, log, inst, srcInst) {
		return nil, false
	}

	// If the object has been modified, alert the users and don't propagate it further
	if !reflect.DeepEqual(canonical(inst), canonical(srcInst)) {
		// TODO add object condition
		log.Info("Modified from the source", "inheritedFrom", srcInst.GetNamespace())
		return nil, true
	}

	// The object looks good; it should be propagated to its namespaces' children
	return r.Forest.Get(inst.GetNamespace()).ChildNames(), true
}

// hasCorrectAncestry checks to see if the given object has correct ancestry. It returns false
// if the source namespace is no longer an ancestor and the object should be deleted.
func (r *ObjectReconciler) hasCorrectAncestry(ctx context.Context, log logr.Logger, inst, src *unstructured.Unstructured) bool {
	if src == nil {
		log.Info("Will delete because the source instance no longer exists", "inheritedFrom", getSourceNS(inst))
		return false
	}

	if inst == src {
		return true
	}

	// The source exists. Is it still in an ancestor namespace?
	curNS := r.Forest.Get(inst.GetNamespace())
	srcNS := r.Forest.Get(src.GetNamespace())
	if !curNS.IsAncestor(srcNS) {
		log.Info("Will delete because the source namespace is no longer an ancestor", "inheritedFrom", srcNS)
		return false
	}

	return true
}

// getSourceInst gets source instance of this one. It returns itself if it's the source. It returns
// nil if the source instance no longer exists in the source namespace or there's an error.
func (r *ObjectReconciler) getSourceInst(ctx context.Context, log logr.Logger, inst *unstructured.Unstructured) (*unstructured.Unstructured, error) {
	srcNS := getSourceNS(inst)
	if srcNS == "" {
		// this is the src itself
		return inst, nil
	}

	// Get the source instance from source namespace
	srcNm := types.NamespacedName{Namespace: srcNS, Name: inst.GetName()}
	src := &unstructured.Unstructured{}
	src.SetGroupVersionKind(inst.GroupVersionKind())
	err := r.Get(ctx, srcNm, src)
	if err != nil {
		if errors.IsNotFound(err) {
			log.Info("The source object no longer exists", "inheritedFrom", srcNS)
			return nil, nil
		} else {
			log.Error(err, "Couldn't read", "source", srcNm)
			return nil, err
		}
	}

	return src, nil
}

// getSourceNS gets source namespace if it's set in "api.LabelInheritedFrom" label.
// It returns an empty string if this instance is the source
func getSourceNS(inst *unstructured.Unstructured) string {
	labels := inst.GetLabels()
	if labels == nil {
		// this cannot be a copy
		return ""
	}
	inheritedFrom, _ := labels[api.LabelInheritedFrom]
	return inheritedFrom
}

// propagate copies the object to the child namespaces. No need to do this recursively as the
// controller will automatically pick up the changes in the child and call this method again.
//
// TODO: parallelize?
func (r *ObjectReconciler) propagate(ctx context.Context, log logr.Logger, inst *unstructured.Unstructured, dests []string) error {
	// The HNC can blacklist certain objects.
	if r.isExcluded(log, inst) {
		return nil
	}

	// Find the original source. If the instance doesn't have the inheritedFrom label set, it _is_ the
	// original source.
	srcNS := inst.GetNamespace()
	if il := inst.GetLabels(); il != nil {
		if v, ok := il[api.LabelInheritedFrom]; ok {
			srcNS = v
		}
	}

<<<<<<< HEAD
	//check if object's finalizer field is empty or not
	if !r.isExcluded(log, inst) {
		// Propagate the object to all destination namespaces.
		for _, dst := range dests {
			// Create an in-memory canonical version, and set the new properties.
			propagated := canonical(inst)
			propagated.SetNamespace(dst)
			labels := propagated.GetLabels()
			labels[api.LabelInheritedFrom] = srcNS
			propagated.SetLabels(labels)

			// Push to the apiserver
			log.Info("Propagating", "dst", dst, "origin", labels[api.LabelInheritedFrom])
			err := r.Update(ctx, propagated)
			if err != nil && errors.IsNotFound(err) {
				err = r.Create(ctx, propagated)
			}
			if err != nil {
				log.Error(err, "Couldn't propagate", "object", propagated)
				return err
			}
=======
	// Object with nonempty finalizer list is not propagated
	if !isObjectFinalizerEmpty(inst) {
		return fmt.Errorf("Object %+v has nonempty finalizer list", *inst)
	}

	// Propagate the object to all destination namespaces.
	for _, dst := range dests {
		// Create an in-memory canonical version, and set the new properties.
		propagated := canonical(inst)
		propagated.SetNamespace(dst)
		labels := propagated.GetLabels()
		labels[api.LabelInheritedFrom] = srcNS
		propagated.SetLabels(labels)

		// Push to the apiserver
		log.Info("Propagating", "dst", dst, "origin", labels[api.LabelInheritedFrom])
		err := r.Update(ctx, propagated)
		if err != nil && errors.IsNotFound(err) {
			err = r.Create(ctx, propagated)
		}
		if err != nil {
			log.Error(err, "Couldn't propagate", "object", propagated)
			return err
>>>>>>> b38f0a7d
		}
	}

	return nil
}

// isObjectFinalizerEmpty checks if object has nil value in finalizer or not
func isObjectFinalizerEmpty(inst *unstructured.Unstructured) bool {
	if inst != nil && inst.GetFinalizers() != nil {
		return false
	}
	return true
}

// onDelete explicitly deletes the children that were propagated from this object.
func (r *ObjectReconciler) onDelete(ctx context.Context, log logr.Logger, nnm types.NamespacedName) error {
	// Delete the children. This *should* trigger the reconciler to run on each of them in turn
	// so no need to do this recursively. TODO: maybe do a search on the label value instead?
	// Parallelize?
	for _, child := range r.getChildNamespaces(nnm.Namespace) {
		// Try to find the propagated objects, if they exist
		propagatedNnm := types.NamespacedName{Namespace: child, Name: nnm.Name}
		propagated := &unstructured.Unstructured{}
		propagated.SetGroupVersionKind(r.GVK)
		err := r.Get(ctx, propagatedNnm, propagated)

		// Is it already gone?
		if errors.IsNotFound(err) {
			continue
		}
		// Some other error?
		if err != nil {
			log.Error(err, "Couldn't read propagated object that needs to be deleted", "name", propagatedNnm)
			return err
		}

		// TODO: double-check the label - or maybe just call deleteObsolete?

		// Delete the copy
		log.Info("Deleting", "propagated", propagatedNnm)
		if err := r.Delete(ctx, propagated); err != nil {
			log.Error(err, "Coudln't delete", "propagated", propagated)
			return err
		}
	}

	return nil
}

// canonical returns a canonicalized version of the object - that is, one that has the same name,
// spec and non-HNC labels and annotations, but with the status and all other metadata cleared
// (including, notably, the namespace). The resulting object is suitable to be copied into a new
// namespace, or two canonicalized objects are suitable for being compared via reflect.DeepEqual.
//
// As a side effect, the label and annotation maps are always initialized in the returned value.
func canonical(inst *unstructured.Unstructured) *unstructured.Unstructured {
	// Start with a copy and clear the status and metadata
	c := inst.DeepCopy()
	delete(c.Object, "status")
	delete(c.Object, "metadata")

	// Restore the whitelisted metadata. Name:
	c.SetName(inst.GetName())

	// Non-HNC annotations:
	newAnnots := map[string]string{}
	for k, v := range inst.GetAnnotations() {
		if !strings.HasPrefix(k, api.MetaGroup) {
			newAnnots[k] = v
		}
	}
	c.SetAnnotations(newAnnots)

	// Non-HNC labels:
	newLabels := map[string]string{}
	for k, v := range inst.GetLabels() {
		if !strings.HasPrefix(k, api.MetaGroup) {
			newLabels[k] = v
		}
	}
	c.SetLabels(newLabels)

	return c
}

func (r *ObjectReconciler) getChildNamespaces(nm string) []string {
	r.Forest.Lock()
	defer r.Forest.Unlock()
	ns := r.Forest.Get(nm)
	children := []string{}
	if ns != nil {
		children = ns.ChildNames()
	}
	return children
}

// isExcluded returns true if the object shouldn't be handled by the HNC. Eventually, this may be
// user-configurable, but right now it's only used for Service Account token secrets.
func (r *ObjectReconciler) isExcluded(log logr.Logger, inst *unstructured.Unstructured) bool {
	switch {
	case r.GVK.Group == "" && r.GVK.Kind == "Secret":
		// These are reaped by a builtin K8s controller so there's no point copying them.
		// More to the point, SA tokens really aren't supposed to be copied between
		// namespaces. You *could* make the argument that a parent namespace's SA should be
		// shared with all its descendants, but you could also make the case that while
		// administration should be inherited, identity should not. At any rate, it's moot
		// as long as K8s auto deletes these tokens, and we shouldn't fight K8s.
		if inst.UnstructuredContent()["type"] == "kubernetes.io/service-account-token" {
			log.V(1).Info("Excluding: service account token")
			return true
		}
		return false

	// Object with nonempty finalizer list is not propagated
	case inst != nil && len(inst.GetFinalizers()) != 0:
		return true

	default:
		return false
	}
}

func (r *ObjectReconciler) SetupWithManager(mgr ctrl.Manager) error {
	target := &unstructured.Unstructured{}
	target.SetGroupVersionKind(r.GVK)
	return ctrl.NewControllerManagedBy(mgr).For(target).Complete(r)
}

type apiInstances interface {
	GetLabels() map[string]string
	SetLabels(labels map[string]string)
}

func setLabel(inst apiInstances, label string, value string) {
	labels := inst.GetLabels()
	if labels == nil {
		labels = map[string]string{}
	}
	labels[label] = value
	inst.SetLabels(labels)
}<|MERGE_RESOLUTION|>--- conflicted
+++ resolved
@@ -17,7 +17,6 @@
 
 import (
 	"context"
-	"fmt"
 	"reflect"
 	"strings"
 
@@ -229,7 +228,6 @@
 		}
 	}
 
-<<<<<<< HEAD
 	//check if object's finalizer field is empty or not
 	if !r.isExcluded(log, inst) {
 		// Propagate the object to all destination namespaces.
@@ -251,31 +249,6 @@
 				log.Error(err, "Couldn't propagate", "object", propagated)
 				return err
 			}
-=======
-	// Object with nonempty finalizer list is not propagated
-	if !isObjectFinalizerEmpty(inst) {
-		return fmt.Errorf("Object %+v has nonempty finalizer list", *inst)
-	}
-
-	// Propagate the object to all destination namespaces.
-	for _, dst := range dests {
-		// Create an in-memory canonical version, and set the new properties.
-		propagated := canonical(inst)
-		propagated.SetNamespace(dst)
-		labels := propagated.GetLabels()
-		labels[api.LabelInheritedFrom] = srcNS
-		propagated.SetLabels(labels)
-
-		// Push to the apiserver
-		log.Info("Propagating", "dst", dst, "origin", labels[api.LabelInheritedFrom])
-		err := r.Update(ctx, propagated)
-		if err != nil && errors.IsNotFound(err) {
-			err = r.Create(ctx, propagated)
-		}
-		if err != nil {
-			log.Error(err, "Couldn't propagate", "object", propagated)
-			return err
->>>>>>> b38f0a7d
 		}
 	}
 
